--- conflicted
+++ resolved
@@ -150,7 +150,6 @@
     Then I should see the message "Success"
     Then I should see "99.99" in the "Item Price" field
 
-<<<<<<< HEAD
 Scenario: Delete an Order
     When I visit the "Home Page"
     And I press the "Clear" button
@@ -165,7 +164,7 @@
     Then I should see the message "Success"
     And I should see "Customer One" in the "Customer Name" field
     When I press the "Delete" button
-    Then I should see the message "Order is Deleted!"
+    Then I should see the message "Success"
     When I press the "Clear" button
     And I paste the "Order ID" field
     And I press the "Retrieve" button
@@ -187,7 +186,7 @@
     Then I should see "99.99" in the "Item Price" field
     Then I should see "T-Shirt" in the "Item Product Name" field
     When I press the "Delete Item" button
-    Then I should see the message "Item is Deleted!"
+    Then I should see the message "Success"
     When I press the "Clear Item" button
     And I copy the "Order ID" field
     And I paste the "ID Item" field
@@ -197,7 +196,7 @@
     And the "Item Product Name" field should be empty
     And the "Item Quantity" field should be empty
     And the "Item Price" field should be empty
-=======
+    
 Scenario: List all Orders
     When I visit the "Home Page"
     And I press the "Clear" button
@@ -215,7 +214,4 @@
     And I paste the "ID Item" field 
     And I press the "Search Item" button
     Then I should see the message "Success"
-    And I should see "T-Shirt" in the item results
-
-    
->>>>>>> 66a67e5a
+    And I should see "T-Shirt" in the item results