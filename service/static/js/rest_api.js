--- conflicted
+++ resolved
@@ -346,12 +346,6 @@
     });
 
     // ****************************************
-<<<<<<< HEAD
-    // Delete an Item in an Order
-    // ****************************************
-
-    $("#delete_item-btn").click(function () {
-=======
     // Create items in an Order
     // ****************************************
 
@@ -391,40 +385,19 @@
     // ****************************************
 
     $("#retrieve-item-btn").click(function () {
->>>>>>> 66a67e5a
         let order_id = $("#order_id_item").val();
         let item_id = $("#order_item_id").val();
 
         $("#flash_message_item").empty();
 
         let ajax = $.ajax({
-<<<<<<< HEAD
-            type: "DELETE",
-=======
             type: "GET",
->>>>>>> 66a67e5a
             url: `/orders/${order_id}/items/${item_id}`,
             contentType: "application/json",
             data: ''
         });
 
         ajax.done(function(res){
-<<<<<<< HEAD
-            clear_item_form_data()
-            flash_item_message("Item is Deleted!")
-        });
-
-        ajax.fail(function(res){
-            if (res.responseJSON && res.responseJSON.message){
-                flash_item_message(res.responseJSON.message)
-            }
-            else{
-                flash_item_message("Server error!")
-            }
-        });
-    }
-    );
-=======
             update_item_form_data(res)
             flash_item_message("Success")
         });
@@ -434,7 +407,6 @@
             flash_item_message(res.responseJSON.message)
         });
     });
->>>>>>> 66a67e5a
 
     // ****************************************
     // Search for items in an Order
