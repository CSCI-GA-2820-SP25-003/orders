######################################################################
# Copyright 2016, 2024 John J. Rofrano. All Rights Reserved.
#
# Licensed under the Apache License, Version 2.0 (the "License");
# you may not use this file except in compliance with the License.
# You may obtain a copy of the License at
#
# https://www.apache.org/licenses/LICENSE-2.0
#
# Unless required by applicable law or agreed to in writing, software
# distributed under the License is distributed on an "AS IS" BASIS,
# WITHOUT WARRANTIES OR CONDITIONS OF ANY KIND, either express or implied.
# See the License for the specific language governing permissions and
# limitations under the License.
######################################################################

"""
YourResourceModel Service

This service implements a REST API that allows you to Create, Read, Update
and Delete YourResourceModel
"""

from flask import jsonify, request, url_for, abort
from flask import current_app as app  # Import Flask application
from service.models import Item, Order, OrderStatus
from service.common import status  # HTTP Status Codes


######################################################################
# GET HEALTH CHECK
######################################################################
@app.route("/health")
def health_check():
    """Let them know our heart is still beating"""
    return jsonify(status=200, message="Healthy"), status.HTTP_200_OK


######################################################################
# GET INDEX
######################################################################
@app.route("/")
def index():
    """Root URL response"""
    response_data = {
        "name": "Welcome to Orders Service",
        "version": "1.0.0",
        "list_resource_url": url_for("list_orders"),
    }
    return jsonify(response_data), status.HTTP_200_OK


######################################################################
#  R E S T   A P I   E N D P O I N T S  F O R  O R D E R S
######################################################################


######### L I S T   A L L   O R D E R S #########
"""
curl -X GET "http://127.0.0.1:8080/orders"
"""


@app.route("/orders", methods=["GET"])
def list_orders():
    """Returns all of the Orders"""
    app.logger.info("Request for Order list")
    orders = []

    # Process the query string if any
    name = request.args.get("name")
    if name:
        orders = Order.find_by_name(name)
    else:
        orders = Order.all()

    # Return as an array of dictionaries
    results = [order.serialize() for order in orders]

    return jsonify(results), status.HTTP_200_OK

    # @app.route("/orders")
    # def list_orders():
    #     """Returns all of the Orders"""
    #     app.logger.info("Request for Order list")
    #     orders = []

<<<<<<< HEAD
######### C R E A T E   A   N E W   O R D E R #########
"""
curl -X POST "http://127.0.0.1:8080/orders" \
-H "Content-Type: application/json" \
-d '{"customer_name": "Alice", "status": "PENDING"}'
"""
=======
    #     return jsonify(orders), status.HTTP_200_OK

    ######################################################################
    # CREATE A NEW ORDER
    ######################################################################

    # curl -X POST "http://127.0.0.1:8080/orders" \
    #      -H "Content-Type: application/json" \
    #      -d '{"customer_name": "Alice", "status": "PENDING"}'

    """ 
    curl -X POST "http://127.0.0.1:8080/orders" \
      -H "Content-Type: application/json" \
      -d '{"customer_name": "Alice", "status": "PENDING"}'
    """
>>>>>>> 92b5b1d7


@app.route("/orders", methods=["POST"])
def create_order():
    """
    Creates an Order
    This endpoint will create an Order based on the data in the body that is posted
    """
    app.logger.info("Request to create an Order")
    check_content_type("application/json")

    # create the order
    order = Order()
    order.deserialize(request.get_json())
    order.create()

    # create a message to return
    message = order.serialize()
    location_url = url_for("get_order", order_id=order.id, _external=True)

    return jsonify(message), status.HTTP_201_CREATED, {"location": location_url}


######### R E T R E I V E   A N     O R D E R   U S I N G   O R D E R   I D #########
"""
curl -X GET "http://127.0.0.1:8080/orders/1"
"""


@app.route("/orders/<int:order_id>", methods=["GET"])
def get_order(order_id):
    """
    Retrieve a single Order
    """
    app.logger.info("Request for Order with id: %s", order_id)

    order = Order.find(order_id)
    if not order:
        abort(status.HTTP_404_NOT_FOUND, f"Order with id '{order_id}' was not found.")

    return jsonify(order.serialize()), status.HTTP_200_OK


<<<<<<< HEAD
# U P D A T E   A N    E X I S T I N G   O R D E R    U S I N G      O R D E R   I D #
"""
curl -X PUT "http://127.0.0.1:8080/orders/1" \
    -H "Content-Type: application/json" \
    -d '{"customer_name": "Alice", "status": "shipped"}'
"""
=======
######################################################################
# UPDATE AN EXISTING ORDER
######################################################################

# curl -X PUT "http://127.0.0.1:8080/orders/1" \
#  -H "Content-Type: application/json" \
#  -d '{"customer_name": "Alice", "status": "SHIPPED"}'
>>>>>>> 92b5b1d7


@app.route("/orders/<int:order_id>", methods=["PUT"])
def update_order(order_id):
    """
    Update an Order

    This endpoint will update an Order based on the body that is posted
    """
    app.logger.info("Request to update order with id: %s", order_id)
    check_content_type("application/json")

    # See if the order exists and abort if it doesn't
    order = Order.find(order_id)
    if not order:
        abort(status.HTTP_404_NOT_FOUND, f"Account with id '{order_id}' was not found.")

    # update from the json in the body of the request
    order.deserialize(request.get_json())
    order.id = order_id
    order.update()

    return jsonify(order.serialize()), status.HTTP_200_OK


######### D E L E T E   A N     O R D E R    U S I N G      O R D E R   I D #########
@app.route("/orders/<int:order_id>", methods=["DELETE"])
def delete_order(order_id):
    """Delete order using the order id"""
    app.logger.info("Request to delete an order with id: %s", order_id)

    # check for order
    order = Order.find(order_id)
    if not order:
        abort(
            status.HTTP_404_NOT_FOUND,
            f"Order with order id: '{order_id}' is not found and cannot be deleted",
        )
    order.delete()

    return "", status.HTTP_204_NO_CONTENT


######################################################################
#  R E S T   A P I   E N D P O I N T S  F O R  I T E M S
######################################################################


#########   L I S T     I T E M S     F R O M     A N   E X I S T I N G     O R D E R   #########
# curl -X GET "http://127.0.0.1:8080/orders/1/items"
@app.route("/orders/<int:order_id>/items", methods=["GET"])
def list_items_with_order_id(order_id):
    """Returns all of the Items for an Order"""
    app.logger.info("Request for all Items for Order with id: %s", order_id)

    # See if the order exists and abort if it doesn't
    order = Order.find(order_id)
    if not order:
        abort(
            status.HTTP_404_NOT_FOUND, f"Order with id '{order_id}' could not be found."
        )

    # Get the items for the order
    results = [item.serialize() for item in order.items]

    return jsonify(results), status.HTTP_200_OK


#   A D D     A N     I T E M     T O   A N     A N     E X I S T I N G     O R D E R   ##
"""
<<<<<<< HEAD
curl -X POST "http://127.0.0.1:8080/orders1/items" \
-H "Content-Type: application/json" \
-d '{
    "name": "Laptop",
    "description": "Gaming laptop",
    "price": 1200.99,
    "stock": 10
    }'
=======

    curl -X POST "http://127.0.0.1:8080/orders/1/items" \
     -H "Content-Type: application/json" \
    -d '{
          "name": "Laptop",
           "price": 1200.99,
           "quantity": 10
          }'
"""

"""

    curl -X POST "http://127.0.0.1:8080/orders/1/items" \
     -H "Content-Type: application/json" \
    -d '{
          "name": "Laptop",
           "price": 1200.99,
           "quantity": 10
          }'
>>>>>>> 92b5b1d7
"""


@app.route("/orders/<int:order_id>/items", methods=["POST"])
def create_item(order_id):
    """
    Create an Item on an Order

    This endpoint will add an item to an order
    """
    app.logger.info("Request to create an Item for Order with id: %s", order_id)
    check_content_type("application/json")

    # See if the order exists and abort if it doesn't
    order = Order.find(order_id)
    if not order:
        abort(
            status.HTTP_404_NOT_FOUND,
            f"Order with id '{order_id}' could not be found.",
        )

    # Create an item from the json data
    item = Item()
    item.deserialize(request.get_json())

    # Append the item to the order
    order.items.append(item)
    order.update()

    # Prepare a message to return
    message = item.serialize()

    # Send the location to GET the new item
    location_url = url_for(
        "get_item", order_id=item.order_id, item_id=item.id, _external=True
    )
    return jsonify(message), status.HTTP_201_CREATED, {"Location": location_url}


<<<<<<< HEAD
#########  R E T R E I V E    A N     I T E M     F R O M     A N      E X I S T I N G     O R D E R   #########
"""
curl -X GET "http://127.0.0.1:8080/orders/1/items/1"
"""
=======
######################################################################
# RETRIEVE AN ITEM FROM ORDER
######################################################################

# curl -X GET "http://127.0.0.1:8080/orders/1/items/1"
#
>>>>>>> 92b5b1d7


@app.route("/orders/<int:order_id>/items/<int:item_id>", methods=["GET"])
def get_item(order_id, item_id):
    """
    Get an Item from an Order

    This endpoint returns just an item
    """
    app.logger.info("Request to retrieve Item %s for Order id: %s", (item_id, order_id))

    # See if the item exists and abort if it doesn't
    item = Item.find(item_id)
    if not item or item.order_id != order_id:
        abort(
            status.HTTP_404_NOT_FOUND,
            f"Item with id '{item_id}' in Order '{order_id}' could not be found.",
        )

    return jsonify(item.serialize()), status.HTTP_200_OK


<<<<<<< HEAD
##########   U P D A T E     A N     I T E M     F R O M     A N     E X I S T I N G     O R D E R   #########
# something worng here, when I try to update an item, it delete the item
# @app.route("/orders/<int:order_id>/items/<int:item_id>", methods=["PUT"])
# def update_item(order_id, item_id):
#     """
#     Update an Item in an Order

#     This endpoint will update an Item based on the body that is posted
#     """
#     app.logger.info("Request to update Item %s for Order id: %s", item_id, order_id)
#     check_content_type("application/json")

#     # See if the item exists and abort if it doesn't
#     item = Item.find(item_id)
#     if not item or item.order_id != order_id:
#         abort(
#             404, f"Item with id '{item_id}' in Order '{order_id}' could not be found."
#         )

#     # Update from the json in the body of the request
#     item.deserialize(request.get_json())
#     item.id = item_id
#     item.update()
#
=======
######################################################################
# UPDATE AN ITEM
######################################################################

# curl -X PUT "http://127.0.0.1:8080/orders/1/items/2" \
#      -H "Content-Type: application/json" \
#      -d '{
#            "name": "Updated Laptop",
#            "price": 999.99,
#            "quantity": 5
#          }'

>>>>>>> 92b5b1d7

@app.route("/orders/<int:order_id>/items/<int:item_id>", methods=["PUT"])
def update_item(order_id, item_id):
    """
    Update an Item in an Order

    This endpoint will update an Item based on the body that is posted
    """
    app.logger.info("Request to update Item %s for Order id: %s", item_id, order_id)
    check_content_type("application/json")

    order = Order.find(order_id)
    if not order:
        abort(
            status.HTTP_404_NOT_FOUND, f"Order with id '{order_id}' could not be found."
        )

    item = Item.find(item_id)
    if not item or item.order_id != order_id:
        abort(
            status.HTTP_404_NOT_FOUND,
            f"Item with id '{item_id}' in Order '{order_id}' could not be found.",
        )

    item.deserialize(request.get_json())

    item.id = item_id
    item.order_id = order_id

    item.update()

    return jsonify(item.serialize()), status.HTTP_200_OK


#########   D E L E T E     A N     I T E M     F R O M     A N     E X I S T I N G     O R D E R   #########
@app.route("/orders/<int:order_id>/items/<int:item_id>", methods=["DELETE"])
def delete_item_from_order(order_id, item_id):
    """Delete an item from a given order"""
    app.logger.info(
        "Request to delete an item '%s' from Order with id: %s", (item_id, order_id)
    )

    # check for order
    order = Order.find(order_id)
    if not order:
        abort(
            status.HTTP_404_NOT_FOUND,
            f"Order with order id: '{order_id}' NOT FOUND",
        )
    # Check if item is there
    item = Item.find(item_id)
    if item:
        item.delete()

    return "", status.HTTP_204_NO_CONTENT


########################### R O U T E S     C O M P L E T E ################################


def check_content_type(content_type):
    """Checks that the media type is correct"""
    if "Content-Type" not in request.headers:
        app.logger.error("No Content-Type specified.")
        abort(
            status.HTTP_415_UNSUPPORTED_MEDIA_TYPE,
            f"Content-Type must be {content_type}",
        )

    if request.headers["Content-Type"] == content_type:
        return

    app.logger.error("Invalid Content-Type: %s", request.headers["Content-Type"])
    abort(
        status.HTTP_415_UNSUPPORTED_MEDIA_TYPE, f"Content-Type must be {content_type}"
    )<|MERGE_RESOLUTION|>--- conflicted
+++ resolved
@@ -85,31 +85,13 @@
     #     app.logger.info("Request for Order list")
     #     orders = []
 
-<<<<<<< HEAD
+    
 ######### C R E A T E   A   N E W   O R D E R #########
 """
 curl -X POST "http://127.0.0.1:8080/orders" \
 -H "Content-Type: application/json" \
 -d '{"customer_name": "Alice", "status": "PENDING"}'
 """
-=======
-    #     return jsonify(orders), status.HTTP_200_OK
-
-    ######################################################################
-    # CREATE A NEW ORDER
-    ######################################################################
-
-    # curl -X POST "http://127.0.0.1:8080/orders" \
-    #      -H "Content-Type: application/json" \
-    #      -d '{"customer_name": "Alice", "status": "PENDING"}'
-
-    """ 
-    curl -X POST "http://127.0.0.1:8080/orders" \
-      -H "Content-Type: application/json" \
-      -d '{"customer_name": "Alice", "status": "PENDING"}'
-    """
->>>>>>> 92b5b1d7
-
 
 @app.route("/orders", methods=["POST"])
 def create_order():
@@ -152,23 +134,12 @@
     return jsonify(order.serialize()), status.HTTP_200_OK
 
 
-<<<<<<< HEAD
 # U P D A T E   A N    E X I S T I N G   O R D E R    U S I N G      O R D E R   I D #
 """
 curl -X PUT "http://127.0.0.1:8080/orders/1" \
     -H "Content-Type: application/json" \
     -d '{"customer_name": "Alice", "status": "shipped"}'
 """
-=======
-######################################################################
-# UPDATE AN EXISTING ORDER
-######################################################################
-
-# curl -X PUT "http://127.0.0.1:8080/orders/1" \
-#  -H "Content-Type: application/json" \
-#  -d '{"customer_name": "Alice", "status": "SHIPPED"}'
->>>>>>> 92b5b1d7
-
 
 @app.route("/orders/<int:order_id>", methods=["PUT"])
 def update_order(order_id):
@@ -238,8 +209,7 @@
 
 #   A D D     A N     I T E M     T O   A N     A N     E X I S T I N G     O R D E R   ##
 """
-<<<<<<< HEAD
-curl -X POST "http://127.0.0.1:8080/orders1/items" \
+curl -X POST "http://127.0.0.1:8080/orders/1/items" \
 -H "Content-Type: application/json" \
 -d '{
     "name": "Laptop",
@@ -247,29 +217,7 @@
     "price": 1200.99,
     "stock": 10
     }'
-=======
-
-    curl -X POST "http://127.0.0.1:8080/orders/1/items" \
-     -H "Content-Type: application/json" \
-    -d '{
-          "name": "Laptop",
-           "price": 1200.99,
-           "quantity": 10
-          }'
-"""
-
-"""
-
-    curl -X POST "http://127.0.0.1:8080/orders/1/items" \
-     -H "Content-Type: application/json" \
-    -d '{
-          "name": "Laptop",
-           "price": 1200.99,
-           "quantity": 10
-          }'
->>>>>>> 92b5b1d7
-"""
-
+"""
 
 @app.route("/orders/<int:order_id>/items", methods=["POST"])
 def create_item(order_id):
@@ -307,20 +255,10 @@
     return jsonify(message), status.HTTP_201_CREATED, {"Location": location_url}
 
 
-<<<<<<< HEAD
 #########  R E T R E I V E    A N     I T E M     F R O M     A N      E X I S T I N G     O R D E R   #########
 """
 curl -X GET "http://127.0.0.1:8080/orders/1/items/1"
 """
-=======
-######################################################################
-# RETRIEVE AN ITEM FROM ORDER
-######################################################################
-
-# curl -X GET "http://127.0.0.1:8080/orders/1/items/1"
-#
->>>>>>> 92b5b1d7
-
 
 @app.route("/orders/<int:order_id>/items/<int:item_id>", methods=["GET"])
 def get_item(order_id, item_id):
@@ -342,45 +280,17 @@
     return jsonify(item.serialize()), status.HTTP_200_OK
 
 
-<<<<<<< HEAD
+
 ##########   U P D A T E     A N     I T E M     F R O M     A N     E X I S T I N G     O R D E R   #########
-# something worng here, when I try to update an item, it delete the item
-# @app.route("/orders/<int:order_id>/items/<int:item_id>", methods=["PUT"])
-# def update_item(order_id, item_id):
-#     """
-#     Update an Item in an Order
-
-#     This endpoint will update an Item based on the body that is posted
-#     """
-#     app.logger.info("Request to update Item %s for Order id: %s", item_id, order_id)
-#     check_content_type("application/json")
-
-#     # See if the item exists and abort if it doesn't
-#     item = Item.find(item_id)
-#     if not item or item.order_id != order_id:
-#         abort(
-#             404, f"Item with id '{item_id}' in Order '{order_id}' could not be found."
-#         )
-
-#     # Update from the json in the body of the request
-#     item.deserialize(request.get_json())
-#     item.id = item_id
-#     item.update()
-#
-=======
-######################################################################
-# UPDATE AN ITEM
-######################################################################
-
-# curl -X PUT "http://127.0.0.1:8080/orders/1/items/2" \
-#      -H "Content-Type: application/json" \
-#      -d '{
-#            "name": "Updated Laptop",
-#            "price": 999.99,
-#            "quantity": 5
-#          }'
-
->>>>>>> 92b5b1d7
+"""
+curl -X PUT "http://127.0.0.1:8080/orders/1/items/2" \
+     -H "Content-Type: application/json" \
+     -d '{
+           "name": "Updated Laptop",
+           "price": 999.99,
+           "quantity": 5
+         }'
+"""
 
 @app.route("/orders/<int:order_id>/items/<int:item_id>", methods=["PUT"])
 def update_item(order_id, item_id):
