--- conflicted
+++ resolved
@@ -86,10 +86,6 @@
         return {
             "id": self.id,
             "name": self.name,
-<<<<<<< HEAD
-=======
-            # "description": self.description,
->>>>>>> 92b5b1d7
             "price": self.price,
             "quantity": self.quantity,
             "order_id": self.order_id,
@@ -99,16 +95,9 @@
     def deserialize(self, data: dict) -> None:
         try:
             self.name = data["name"]
-<<<<<<< HEAD
             self.price = float(data["price"])
             self.quantity = int(data["quantity"])
-=======
-            # self.description = data.get("description", "")
-            self.price = float(data["price"])
-            self.quantity = int(
-                data["quantity"]
-            )  # ✅ FIXED: Changed from "stock" to "quantity"
->>>>>>> 92b5b1d7
+
             self.order_id = data.get("order_id")
         except KeyError as error:
             raise DataValidationError(
